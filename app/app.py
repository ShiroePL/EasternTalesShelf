--- conflicted
+++ resolved
@@ -11,11 +11,7 @@
 from datetime import timedelta, datetime
 from app.functions.class_mangalist import  db_session
 from bs4 import BeautifulSoup
-<<<<<<< HEAD
 from urllib.parse import urlparse, unquote  # To decode URL-encoded characters
-=======
-from urllib.parse import unquote  # To decode URL-encoded characters
->>>>>>> 9b329bcc
 
 
 app = Flask(__name__)
@@ -183,7 +179,6 @@
             500,
         )
 
-<<<<<<< HEAD
 
 ALLOWED_DOMAINS = {
     "bato.to", "dto.to", "fto.to", "jto.to", "hto.to", "mto.to", "wto.to",
@@ -193,18 +188,15 @@
     "xbato.com", "xbato.net", "xbato.org", "zbato.com", "zbato.net", "zbato.org"
 }
 
-=======
-   
->>>>>>> 9b329bcc
 @app.route('/add_bato', methods=['POST'])
 @login_required
+def add_bato_link_route():
 def add_bato_link_route():
     try:
         data = request.get_json()
         anilist_id = data.get('anilistId')
         bato_link = data.get('batoLink')
 
-<<<<<<< HEAD
         # Validate the URL
         parsed_url = urlparse(bato_link)
         domain = parsed_url.netloc
@@ -220,22 +212,13 @@
         if response.status_code != 200:
             return jsonify({"status": "error", "message": "Failed to fetch data."}), 500
 
-=======
-        # Scrape the Batoto page
-        response = requests.get(bato_link)
->>>>>>> 9b329bcc
         soup = BeautifulSoup(response.text, 'html.parser')
         astro_islands = soup.find_all('astro-island')
         extracted_links = []
         for island in astro_islands:
             if 'Display_Text_ResInfo' in island['opts']:
                 props = json.loads(island['props'].replace('&quot;', '"'))
-<<<<<<< HEAD
                 if links_str := props.get('code', [None, None])[1]:
-=======
-                links_str = props.get('code', [None, None])[1]
-                if links_str:
->>>>>>> 9b329bcc
                     # Split links and clean them
                     links = links_str.split('\n')
                     cleaned_links = [link.split('] ')[-1].strip() for link in links if '] ' in link]
@@ -249,12 +232,7 @@
         sqlalchemy_fns.update_manga_links(anilist_id, bato_link, extracted_links)
         return jsonify({"message": "Manga links updated successfully."}), 200
     except Exception as e:
-<<<<<<< HEAD
         return jsonify({"status": "error", "message": str(e)}), 500
-=======
-        print(f"An error occurred: {str(e)}")
-        return jsonify({"status": "error", "message": "An internal error occurred."}), 500
->>>>>>> 9b329bcc
     
 
 @app.teardown_appcontext
